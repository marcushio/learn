--- conflicted
+++ resolved
@@ -1,4 +1,5 @@
 import ArticleTemplate, { Props as ArticleTemplateProps } from '@components/templates/ArticleTemplate'
+import { fetchResults } from '@lib/fetch'
 import loadAllRecords from '@lib/loadAllRecords'
 import loadMarkdownFile from '@lib/loadMarkdownFile'
 import loadRecordCollections from '@lib/loadRecordCollections'
@@ -8,19 +9,6 @@
 import slugToTitleCase from '@util/slugToTitleCase'
 import { GetStaticPaths, GetStaticProps } from 'next'
 
-<<<<<<< HEAD
-import ArticleTemplate, { Props as ArticleTemplateProps } from '../components/templates/ArticleTemplate'
-import { fetchResults } from '../lib/fetch'
-import loadAllRecords from '../lib/loadAllRecords'
-import loadMarkdownFile from '../lib/loadMarkdownFile'
-import loadRecordCollections from '../lib/loadRecordCollections'
-import serializeMdxSource from '../lib/serializeMdxSource'
-import getQueryParameter from '../util/getQueryParameters'
-import omitUndefinedFields from '../util/omitUndefinedFields'
-import slugToTitleCase from '../util/slugToTitleCase'
-
-=======
->>>>>>> ec454585
 export const getStaticPaths: GetStaticPaths = async () => {
     const posts = await loadAllRecords('posts', true)
     const paths = posts.map(post => ({ params: { slug: post.slug } }))
